--- conflicted
+++ resolved
@@ -25,23 +25,14 @@
 
     this.forest.treeIndex.forEach(tree => {
       const traverse: (node: SyntaxNode) => void = (node: SyntaxNode): void => {
-<<<<<<< HEAD
-        const symbolInformation = SymbolInformationTranslator.translateNodeToSymbolInformation(
-          tree.uri,
-          node,
-        );
-        if (symbolInformation) {
-          symbolInformationList.push(symbolInformation);
-=======
         if (node.text.includes(param.query)) {
           const symbolInformation = SymbolInformationTranslator.translateNodeToSymbolInformation(
             tree.uri,
             node,
           );
           if (symbolInformation) {
-            symbolInformations.push(symbolInformation);
+            symbolInformationList.push(symbolInformation);
           }
->>>>>>> e6caa42c
         }
 
         for (const childNode of node.children) {
